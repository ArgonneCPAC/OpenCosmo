--- conflicted
+++ resolved
@@ -44,11 +44,7 @@
         self.__index = index
         self.__group = group
         self.__metadata_group = metadata_group
-<<<<<<< HEAD
         self.__in_memory = group.file.driver == "core"
-=======
-        assert isinstance(index, np.ndarray) or isinstance(index, tuple)
->>>>>>> cbd9948b
 
     @classmethod
     def from_group(
