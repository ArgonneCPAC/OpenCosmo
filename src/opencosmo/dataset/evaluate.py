from __future__ import annotations

from inspect import Parameter, signature
from itertools import chain
from typing import TYPE_CHECKING, Any, Callable, Iterable, Sequence

from astropy.table import Column, QTable  # type: ignore
from astropy.units import Quantity

from opencosmo.column.column import EvaluatedColumn, EvaluateStrategy
from opencosmo.column.evaluate import do_first_evaluation
from opencosmo.dataset.formats import convert_data
from opencosmo.evaluate import insert, make_output_from_first_values, prepare_kwargs

if TYPE_CHECKING:
    import numpy as np

    from opencosmo import Dataset

"""
Although the user-facing name for this operation is "evaluate", the pattern 
we are using here is known as a "visitor."
"""


def visit_dataset(
    function: Callable,
    strategy: str,
    format: str,
    evaluator_kwargs: dict[str, Any],
    dataset: Dataset,
):
    column = verify_for_lazy_evaluation(
        function, strategy, format, evaluator_kwargs, dataset
    )

    data = dataset.select(column.requires).get_data(output=format)
    try:
        data = dict(data)
    except TypeError:
        data = {column.requires.pop(): data}
    output = column.evaluate(data, dataset.index)
    if not isinstance(output, dict):
        assert len(column.produces) == 1
        output = {column.produces.pop(): output}
    return output


def verify_for_lazy_evaluation(
    func: Callable,
    strategy: str,
    format: str,
    evaluator_kwargs: dict[str, Any],
    dataset: Dataset,
    allow_none=False,
) -> EvaluatedColumn:
    """
    Verify the function behaves correctly and determine the names of its output columns.
    """
    __verify(func, dataset.columns, evaluator_kwargs.keys())
    sig = signature(func)
    required_arguments = filter(
        lambda param: param.default == Parameter.empty, sig.parameters.values()
    )
    required_argument_names = set(map(lambda param: param.name, required_arguments))
    required_columns = required_argument_names.difference(evaluator_kwargs.keys())

    if diff := required_columns.difference(dataset.columns):
        raise ValueError(
            f"Function expects columns {diff} which are not in the dataset"
        )
    dataset = dataset.select(required_columns)
    first_values, eval_strategy = do_first_evaluation(
        func, strategy, format, evaluator_kwargs, dataset
    )
    if first_values is None and not allow_none:
        raise ValueError(
            "Cannot insert values from an evaluate function that returns None!"
        )

    if isinstance(first_values, dict):
        produces = set(first_values.keys())
    else:
<<<<<<< HEAD
        produces = {func.__name__}
    column = EvaluatedColumn(
        func, required_columns, produces, format, eval_strategy, **evaluator_kwargs
    )
    return column
=======
        return required_columns, {func.__name__}


def __visit_rows_in_dataset(
    function: Callable,
    dataset: Dataset,
    format: str,
    kwargs: dict[str, Any] = {},
    iterable_kwargs: dict[str, Sequence] = {},
):
    first_row_values = dict(dataset.take(1, at="start").get_data())
    first_row_kwargs = kwargs | {name: arr[0] for name, arr in iterable_kwargs.items()}
    storage = __make_output(function, first_row_values | first_row_kwargs, len(dataset))
    for i, row in enumerate(dataset.rows(include_units=format == "astropy")):
        if i == 0:
            continue
        iter_kwargs = {name: arr[i] for name, arr in iterable_kwargs.items()}
        output = function(**row, **kwargs, **iter_kwargs)
        if storage is not None:
            insert(storage, i, output)
    return storage


def __visit_rows_in_data(
    function: Callable,
    data: dict[str, np.ndarray],
    format="astropy",
    kwargs: dict[str, Any] = {},
    iterable_kwargs: dict[str, np.ndarray] = {},
):
    data = {key: d for key, d in data.items() if key in signature(function).parameters}
    first_row_data = {name: arr[0] for name, arr in data.items()}
    first_row_kwargs = kwargs | {name: arr[0] for name, arr in iterable_kwargs.items()}
    n_rows = len(next(iter(data.values())))
    storage = __make_output(function, first_row_data | first_row_kwargs, n_rows)
    if format == "numpy":
        data = {
            key: arr.value if isinstance(arr, Quantity) else arr
            for key, arr in data.items()
        }

    for i in range(1, n_rows):
        row = {
            name: arr[i] for name, arr in chain(data.items(), iterable_kwargs.items())
        }
        output = function(**row, **kwargs)
        if storage is not None:
            insert(storage, i, output)
    return storage


def __make_output(
    function: Callable,
    first_input_values: dict[str, Any],
    n_rows: int,
) -> dict | None:
    first_values = function(**first_input_values)
    if first_values is None:
        return None
    if not isinstance(first_values, dict):
        name = function.__name__
        first_values = {name: first_values}

    return make_output_from_first_values(first_values, n_rows)


def __visit_vectorize(
    function: Callable,
    data: dict[str, Iterable] | Iterable,
    evaluator_kwargs: dict[str, Any] = {},
):
    pars = signature(function).parameters

    if not isinstance(data, dict) or (len(data) > 1 and len(pars) == 1):
        return function(data, **evaluator_kwargs)

    input_data = {pname: data[pname] for pname in pars if pname in data}

    return function(**input_data, **evaluator_kwargs)
>>>>>>> 83d1533b


def __verify(
    function: Callable, data_columns: Iterable[str], kwarg_names: Iterable[str]
):
    function_signature = signature(function)
    required_parameters = set()
    for name, parameter in function_signature.parameters.items():
        if parameter.default == Parameter.empty:
            required_parameters.add(name)

    missing = required_parameters.difference(data_columns).difference(kwarg_names)
    if not missing:
        return required_parameters.intersection(data_columns)
    elif len(missing) > 1:
        raise ValueError(
            f"All inputs to the function must either be column names or passed as keyword arguments! Found unknown input(s) {','.join(missing)}"
        )<|MERGE_RESOLUTION|>--- conflicted
+++ resolved
@@ -81,14 +81,11 @@
     if isinstance(first_values, dict):
         produces = set(first_values.keys())
     else:
-<<<<<<< HEAD
         produces = {func.__name__}
     column = EvaluatedColumn(
         func, required_columns, produces, format, eval_strategy, **evaluator_kwargs
     )
     return column
-=======
-        return required_columns, {func.__name__}
 
 
 def __visit_rows_in_dataset(
@@ -167,7 +164,6 @@
     input_data = {pname: data[pname] for pname in pars if pname in data}
 
     return function(**input_data, **evaluator_kwargs)
->>>>>>> 83d1533b
 
 
 def __verify(
