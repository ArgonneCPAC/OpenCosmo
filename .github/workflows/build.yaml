--- conflicted
+++ resolved
@@ -42,13 +42,9 @@
       - uses: ammaraskar/sphinx-action@master
         with:
           docs-folder: "docs"
-<<<<<<< HEAD
+
   run-tests:
-    name: Run Tests
-=======
-  test:
     name: Run tests
->>>>>>> cc576916
     runs-on: ${{ matrix.os }}
     needs: lint-typecheck
     strategy:
